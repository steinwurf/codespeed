--- conflicted
+++ resolved
@@ -273,15 +273,11 @@
         settings.normalization:
         # Uncheck exe used for normalization when normalization is chosen as default in the settings
         selectedbaseline = exekeys[0]#this is the default baseline
-<<<<<<< HEAD
-        checkedexecutables.remove(selectedbaseline)
-=======
         try:
             checkedexecutables.remove(selectedbaseline)
         except ValueError:
             pass#the selected baseline was not checked
     
->>>>>>> fbe3014c
     selecteddirection = False
     if 'hor' in data and data['hor'] == "true" or\
         hasattr(settings, 'chart_orientation') and settings.chart_orientation == 'horizontal':

--- conflicted
+++ resolved
@@ -27,33 +27,6 @@
         {% endblock page_header %}
       </div>
 
-<<<<<<< HEAD
-      <div id="wrapper">
-        <div id="nav">
-          {% block navigation %}
-          {% endblock %}
-        </div>
-        <div id="workarea" class="clearfix">
-          {% block body %}
-            <div id="configbar">Base template</div>
-          {% endblock %}
-        </div>
-      </div>
-      {% block footer %}
-        <div class="footer">powered by <a href="https://github.com/tobami/codespeed/">Codespeed</a> and <a href="http://www.djangoproject.com/">Django</a></div>
-      {% endblock %}
-    </div>
-  </body>
-=======
-<body>
-<div id="containter">
-<div id="title" class="clearfix">
-  <img src="../media/images/logo.png" height="48" alt="logo"/><h2>SPEED CENTER</h2>
-  <ul id="links" class="inline">
-    <li><a href="/">&#187;Home</a></li><li><a href="../about/">&#187;About</a></li>
-  </ul>
-</div>
-
 <div id="wrapper">
 <div id="nav">
 {% block navigation %}
@@ -70,5 +43,4 @@
 {% endblock %}
 </div>
 </body>
->>>>>>> fbe3014c
 </html>
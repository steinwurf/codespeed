--- conflicted
+++ resolved
@@ -155,43 +155,39 @@
 several parameters (the file includes comments with full examples).
 
 General settings:
-<<<<<<< HEAD
+* `website_name`: The RSS results feed will use this parameter as the site name
+* `def_baseline`: Defines which baseline option will be chosen as default in
+  the Timeline and Changes views.
+* `def_environment`: Defines which environment should be selected as default
+  in the Changes and Timeline views.
+* `change_threshold`
+* `trend_threshold`
 
 * `defaultexecutable`: in the Changes view, a random executable is chosen as
   default. It that doesn't suite you, you can specify here which one should be
   selected. You need to specify its id (since the name alone is not unique).
 * `defaultbaseline`: Defines which baseline option will be chosen as default in
   the Timeline and Changes views.
-* `defaultenvironment`: Defines which environment should be selected as default in
-  the Changes and Timeline views.
+* `defaultenvironment`: Defines which environment should be selected as
+  default in the Changes and Timeline views.
 
 Comparison view settings:
 
 * `charttype`: Chooses the default chart type (normal bars, stacked bars or
   relative bars)
-* `normalization`: Defines whether normalization should be enabled as default in
-  the Comparison view.
-* `orientation`: `horizontal` or `vertical`
-=======
-* website_name: The RSS results feed will use this parameter as the site name
-* def_baseline: Defines which baseline option will be chosen as default in the Timeline and Changes views.
-* def_environment: Defines which environment should be selected as default in the Changes and Timeline views.
-* change_threshold
-* trend_threshold
-
-Changes view settings:
-* def_executable: in the Changes view, a random executable is chosen as default. It that doesn't suite you, you can specify here which one should be selected. You need to specify its id (since the name alone is not unique).
-Comparison view settings:
-
-* charttype: Chooses the default chart type (normal bars, stacked bars or relative bars)
-* normalization: Defines whether normalization should be enabled as default in the Comparison view.
-* orientation: horizontal or vertical
-* comp_executables: per default all executables will be checked. When there are a large number of tags or executables, it is better to only select a few so that the plots are not too cluttered.
+* `normalization`: Defines whether normalization should be enabled as default
+  in the Comparison view.
+* `orientation`: horizontal or vertical
+* `comp_executables`: per default all executables will be checked. When there
+  are a large number of tags or executables, it is better to only select a few
+  so that the plots are not too cluttered.
 
 ## Getting help
-For help regarding the configuration of Codespeed, or to share any ideas or suggestions you may have, please post on Codespeed's "discussion group":http://groups.google.com/group/codespeed
+For help regarding the configuration of Codespeed, or to share any ideas or
+suggestions you may have, please post on Codespeed's [discussion
+group](http://groups.google.com/group/codespeed)
 
 ## Reporting bugs
 
-If you find any bug in Codespeed please report it on "https://github.com/tobami/codespeed/issues":https://github.com/tobami/codespeed/issues
->>>>>>> fbe3014c
+If you find any bug in Codespeed please report it on the
+[Github issue tracker](https://github.com/tobami/codespeed/issues)
# -*- coding: utf-8 -*-

"""RESTful API implementation

Example:
GET Environment() data:
    curl -H "Accept: application/json" \
        http://127.0.0.1:8000/api/v1/environment/1/

POST Environment() data:
    curl --dump-header - -H "Content-Type: application/json" -X POST \
        --data '{"name": "Single Core"}' \
        http://127.0.0.1:8000/api/v1/environment/

PUT Environment() data:
    curl --dump-header - -H "Content-Type: application/json" -X PUT \
        --data '{"name": "Quad Core"}' \
        http://127.0.0.1:8000/api/v1/environment/2/

DELETE Environment() data:
    curl --dump-header - -H "Content-Type: application/json" -X DELETE \
        http://127.0.0.1:8000/api/v1/environment/2/

PUT a full result:
    curl --dump-header - -H "Content-Type: application/json" -X POST \
        --data '{"commitid": "4", "branch": "default",  "project": "MyProject",\
        "executable": "myexe O3 64bits", "benchmark": "float", "environment": \
        "Quad Core", "result_value": 4000, "result": "4000"}' \
        http://127.0.0.1:8000/api/v1/benchmark-result/

See http://django-tastypie.readthedocs.org/en/latest/interacting.html
"""
import logging
from datetime import datetime
from django.contrib.auth.models import User
from django.db import models
from tastypie.bundle import Bundle
from django.http import Http404
from django.shortcuts import get_object_or_404
from tastypie.bundle import Bundle
from tastypie.exceptions import ImmediateHttpResponse
from tastypie.http import HttpBadRequest, HttpCreated, HttpNotImplemented
from tastypie.resources import ModelResource, Resource
from tastypie import fields
from tastypie.authorization import Authorization, DjangoAuthorization
from tastypie.authentication import ApiKeyAuthentication
from tastypie.models import create_api_key
from tastypie.utils.dict import dict_strip_unicode_keys
from codespeed.models import (Environment, Project, Result, Branch, Revision,
                              Executable, Benchmark, Report)


models.signals.post_save.connect(create_api_key, sender=User)


class UserResource(ModelResource):
<<<<<<< HEAD
    """Ressource for Django User()"""
=======
    """Resource for Django User()"""

>>>>>>> d04149e3
    class Meta:
        queryset = User.objects.filter(is_active=True)
        resource_name = 'user'
        fields = ['username', 'first_name', 'last_name', 'email']
        allowed_methods = ['get']
        #excludes = ['email', 'password', 'is_superuser']
        # Add it here.
        #authorization = DjangoAuthorization()
        authorization= Authorization()
        #authentication = ApiKeyAuthentication() 


class ProjectResource(ModelResource):
<<<<<<< HEAD
    """Ressource for Project()"""
=======
    """Resource for Project()"""
>>>>>>> d04149e3

    class Meta:
        queryset = Project.objects.all()
        authorization= Authorization()


class BranchResource(ModelResource):
<<<<<<< HEAD
    """Ressource for Branch()"""
=======
    """Resource for Branch()"""

    project = fields.ToOneField(ProjectResource, 'project')
>>>>>>> d04149e3

    class Meta:
        queryset = Branch.objects.all()
        authorization= Authorization()


class RevisionResource(ModelResource):
<<<<<<< HEAD
    """Ressource for Revision()"""
=======
    """Resource for Revision()"""

    project = fields.ToOneField(ProjectResource, 'project')
    branch = fields.ToOneField(BranchResource, 'branch')
>>>>>>> d04149e3

    class Meta:
        queryset = Revision.objects.all()
        authorization= Authorization()


class ExecutableResource(ModelResource):
<<<<<<< HEAD
    """Ressource for Executable()"""
=======
    """Resource for Executable()"""

>>>>>>> d04149e3
    project = fields.ToOneField(ProjectResource, 'project')

    class Meta:
        queryset = Executable.objects.all()
        authorization= Authorization()


class BenchmarkResource(ModelResource):
<<<<<<< HEAD
    """Ressource for Benchmark()"""
=======
    """Resource for Benchmark()"""
>>>>>>> d04149e3

    class Meta:
        queryset = Benchmark.objects.all()
        authorization= Authorization()


class EnvironmentResource(ModelResource):
<<<<<<< HEAD
    """Ressource for Enviroment()"""
=======
    """Resource for Enviroment()"""
>>>>>>> d04149e3

    class Meta:
        queryset = Environment.objects.all()
        resource_name = 'environment'
        authorization= Authorization()


class ResultResource(ModelResource):
<<<<<<< HEAD
    """Ressource for Result()"""
=======
    """Resource for Result()"""
>>>>>>> d04149e3

    class Meta:
        queryset = Result.objects.all()
        authorization= Authorization()


class ReportResource(ModelResource):
<<<<<<< HEAD
    """Ressource for Report()"""

    class Meta:
        queryset = Report.objects.all()
=======
    """Resource for Report()"""

    revision = fields.ToOneField(RevisionResource, 'revision')
    environment = fields.ToOneField(EnvironmentResource, 'environment')
    executable = fields.ToOneField(ExecutableResource, 'executable')

    class Meta:
        queryset = Report.objects.all()
        allowed_methods = ['get']
>>>>>>> d04149e3
        authorization= Authorization()


class ResultBundle(Bundle):
    """tastypie.api.Bundle class to deal with submitted results.

    Note, to populate the Bundle.obj with data .save()
    has to be called first.

    FIXME (a8): add models.Data if they do not exist in DB
    """
    DATETIME_FORMAT = '%Y-%m-%d %H:%M:%S'

    # order of mandatory_keys must not be changed
    # FIXME (a8): refactor result_value to just value
    mandatory_keys = (
        'revision',
        'project',
        'executable',
        'benchmark',
        'environment',
        'branch',
        'result_value',
    )

    # Note, views.add_result() expects result_date. Here it's the
    # same as the Result() attribute
    optional_keys = (
        'std_dev',
        'val_min',
        'val_max',
        'date',
    )

    def __init__(self, obj=None, **kwargs):
        self.data = kwargs

        if isinstance(obj, Result):
            self.obj = obj
            self._populate_by_obj()
        elif obj is None:
            self.obj =  Result()
        else:
            raise ValueError("obj has to be an instance of models.Result")

        if self.data:
            self._check_data()
        self.__data_validated = False   #not used for now
        super(ResultBundle, self).__init__(data=self.data, obj=self.obj)

    def _populate_obj_by_data(self):
        """Database lookup

        get everything except the result, 2nd try reverse lookup
        """
        def populate(key):
            return {
                'project': lambda: Project.objects.get_or_create(
                    name=self.data['project']),
                'executable': lambda: Executable.objects.get_or_create(
                    name=self.data['executable'], project=self.obj.project
                ),
                'benchmark': lambda: Benchmark.objects.get_or_create(
                    name=self.data['benchmark']),
                'environment': lambda: (Environment.objects.get(
                    name=self.data['environment']), False),
                'branch': lambda: Branch.objects.get_or_create(
                    name=self.data['branch'], project=self.obj.project),
            }.get(key, (None, None))()

        try:
            self.obj.value =  float(self.data['result_value'])
        except ValueError, error:
            logging.error(
                "Result value: {0} cannot be converted to float. {1}".format(
                    self.data['result_value'], error
                ))
            raise ImmediateHttpResponse(
                response=HttpBadRequest(u"Value needs to be a number"))
        for key in [k for k in self.mandatory_keys \
                    if k not in ('result_value', 'revision')]:
            try:
                #populate
                (item, created) = populate(key)
                setattr(self.obj, key, item)
            except Exception, error:
                logging.error("Data for field %s: %s not found. %s" % (
                    key, self.data[key], error))
                raise ImmediateHttpResponse(
                    response=HttpBadRequest(u"Error finding: {0}={1}".format(
                        key, self.data[key]
                    )))

        # find the revision
        self.obj.revision, created = Revision.objects.get_or_create(
            commitid=self.data['commitid'],
            project=self.obj.project,
            branch=self.obj.branch,
            )
        # populate optional data
        for key in [k for k in self.optional_keys \
                    if k not in ('date')]:
            if key in self.data.keys():
                setattr(self.obj, key, self.data[key])

        if 'date' in self.data.keys():
            self.obj.date = self.data['date']
        else:
            self.obj.date = datetime.now()

    def _populate_by_obj(self):
        """set attributes to make obj match ResultBundleResource

        FIXME: That looks very wrong here.
        """
        self.obj.project = self.obj.executable.project
        self.obj.branch = self.obj.revision.branch
        #self.obj.result = self.obj
        setattr(self.obj, 'result', self.obj)
        # TODO (a8): add user to models
        setattr(self.obj, 'user', User.objects.get(pk=1))
        #setattr(self.obj, 'user', None)
        setattr(self.obj, 'notify', None)

    def _check_data(self):
        """See if all mandatory data is there"""
        # check if all mandatory keys are there
        for key in [k for k in self.mandatory_keys\
                    if k not in ('revision')]:
            if not key in self.data.keys():
                error_text = u"You need to provide key: {0}".format(key)
                logging.error(error_text)
                raise ImmediateHttpResponse(
                    response=HttpBadRequest(error_text))
            # check for data
            elif not self.data[key]:
                error_text = 'Value for key {0} is empty.'.format(key)
                logging.error(error_text)
                raise ImmediateHttpResponse(response=HttpBadRequest(error_text))

        # Check that the Environment exists
        try:
            self.obj.environment = Environment.objects.get(
                name=self.data['environment'])
        except Environment.DoesNotExist:
            error_text = 'Environment: {0} not found in database.'.format(
                self.data['environment'])
            logging.error(error_text)
            raise ImmediateHttpResponse(
                response=HttpBadRequest(
                    error_text
                ))
        except Exception as e:
            error_text = 'Error while looking up Environment: {0}, {1}.'.format(
                self.data['environment'], e)
            logging.error(error_text)
            raise ImmediateHttpResponse(
                response=HttpBadRequest(
                    error_text
                ))
        # check optional data
        for key in [k for k in self.optional_keys \
<<<<<<< HEAD
                    if k not in ('date')]:
=======
                    if k not in ('date',)]:
>>>>>>> d04149e3
            if key in self.data.keys():
                try:
                    self.data[key] = float(self.data[key])
                except ValueError:
                    error_text = u"{0} cannot be casted to float.".format(
                        self.data[key])
                    logging.error(error_text)
                    raise ImmediateHttpResponse(
                        response=HttpBadRequest(error_text))

        if 'date' in self.data.keys():
            #FIXME (a8): make that more robust for different json date formats
            try:
                self.data['date'] = datetime.strptime(self.data['date'],
                                                      self.DATETIME_FORMAT)
            except ValueError:
                error_text = u"Cannot convert date {0} into datetime.".format(
                    self.data['date'])
                logging.error(error_text)
                raise ImmediateHttpResponse(
                    response=HttpBadRequest(error_text))

    def save(self):
            """Save self.obj which is an instance of Result()

                First populate the Result() instance with self.data
            """
            self._populate_obj_by_data()
            self.obj.save()


class ResultBundleResource(Resource):
<<<<<<< HEAD
    """Ressource for all the data of a benchmark result.
=======
    """Resource for all the data of a benchmark result.
>>>>>>> d04149e3

       Primarily used to submit benchmark results

        mandatory data
        'commitid',
        'branch',
        'project',
        'executable',
        'benchmark',
        'environment',
        'result_value',

        not mandatory data
         'notify'  -  Send notification to registered user if result varies from
                      previous results
    """

    revision = fields.ToOneField(RevisionResource, 'revision')
    branch = fields.ToOneField(BranchResource, 'branch')
    project = fields.ToOneField(ProjectResource, 'project')
    executable = fields.ToOneField(ExecutableResource, 'executable')
    benchmark = fields.ToOneField(BenchmarkResource, 'benchmark')
    environment = fields.ToOneField(EnvironmentResource, 'environment')
    result = fields.ToOneField(ResultResource, 'result')
    user = fields.ToOneField(UserResource, 'user', null=True)
    notify = fields.CharField(attribute='notify', null=True)

    class Meta:
        resource_name = 'benchmark-result'
        authorization= Authorization()
        allowed_methods = ['get', 'post', 'put', 'delete']

    def get_resource_uri(self, bundle_or_obj):
        kwargs = {
            'resource_name': self._meta.resource_name,
        }

        if isinstance(bundle_or_obj, Bundle):
            kwargs['pk'] = bundle_or_obj.obj.pk
        else:
            kwargs['pk'] = bundle_or_obj.pk

        if self._meta.api_name is not None:
            kwargs['api_name'] = self._meta.api_name

        #FIXME (a8): reverse url should point to ResultResource()
        return self._build_reverse_url("api_dispatch_detail", kwargs=kwargs)

    def get_object_list(self, request):
        results = Result.objects.all()

        return [ResultBundle(obj=r).obj for r in results]

    def obj_get_list(self, request=None, **kwargs):
        """Return all benchmark results ever"""
        return self.get_object_list(request)

    def obj_get(self, request=None, **kwargs):
        """get the ResultBundle with the result_id as the primary key"""
        pk = kwargs['pk']
        result = Result.objects.get(pk=pk)
        result.project = result.executable.project
        result.branch = result.revision.branch
        setattr(result, 'result', result)
        # TODO (a8): add user to models
        #setattr(result, 'user', User.objects.get(pk=1))
        setattr(result, 'user', None)
        #setattr(result, 'notify', None)
        return result

    def obj_create(self, bundle, request=None, **kwargs):
        # FIXME (a8): Make full_hydrate work
        #bundle = self.full_hydrate(bundle)
        bundle.save()
        return bundle

    def obj_update(self, bundle, request=None, **kwargs):
        return self.obj_create(bundle, request, **kwargs)


    def post_list(self, request, **kwargs):
        """
        Creates a new resource/object with the provided data.

        Calls ``obj_create`` with the provided data and returns a response
        with the new resource's location.

        If a new resource is created, return ``HttpCreated`` (201 Created).
        """
        deserialized = self.deserialize(
            request, request.raw_post_data,
            format=request.META.get('CONTENT_TYPE', 'application/json')
        )
        deserialized = self.alter_deserialized_list_data(request, deserialized)
        bundle = ResultBundle(**dict_strip_unicode_keys(deserialized))
        self.is_valid(bundle, request)
        updated_bundle = self.obj_create(bundle, request=request)
        return HttpCreated(location=self.get_resource_uri(updated_bundle))

    def post_detail(self, request, **kwargs):
        """
        Creates a new subcollection of the resource under a resource.

        This is not implemented by default because most people's data models
        aren't self-referential.

        If a new resource is created, return ``HttpCreated`` (201 Created).
        """
        return HttpNotImplemented()

    def obj_delete_list(self, request=None, **kwargs):
        return HttpNotImplemented()

    def obj_delete(self, request=None, **kwargs):
        #obj = Result.objects.get(pk=kwargs['pk'])
        #obj.delete()
        return HttpNotImplemented()

    def rollback(self, bundles):
        pass
<|MERGE_RESOLUTION|>--- conflicted
+++ resolved
@@ -54,12 +54,8 @@
 
 
 class UserResource(ModelResource):
-<<<<<<< HEAD
-    """Ressource for Django User()"""
-=======
     """Resource for Django User()"""
 
->>>>>>> d04149e3
     class Meta:
         queryset = User.objects.filter(is_active=True)
         resource_name = 'user'
@@ -73,11 +69,7 @@
 
 
 class ProjectResource(ModelResource):
-<<<<<<< HEAD
-    """Ressource for Project()"""
-=======
     """Resource for Project()"""
->>>>>>> d04149e3
 
     class Meta:
         queryset = Project.objects.all()
@@ -85,13 +77,9 @@
 
 
 class BranchResource(ModelResource):
-<<<<<<< HEAD
-    """Ressource for Branch()"""
-=======
     """Resource for Branch()"""
 
     project = fields.ToOneField(ProjectResource, 'project')
->>>>>>> d04149e3
 
     class Meta:
         queryset = Branch.objects.all()
@@ -99,14 +87,10 @@
 
 
 class RevisionResource(ModelResource):
-<<<<<<< HEAD
-    """Ressource for Revision()"""
-=======
     """Resource for Revision()"""
 
     project = fields.ToOneField(ProjectResource, 'project')
     branch = fields.ToOneField(BranchResource, 'branch')
->>>>>>> d04149e3
 
     class Meta:
         queryset = Revision.objects.all()
@@ -114,12 +98,8 @@
 
 
 class ExecutableResource(ModelResource):
-<<<<<<< HEAD
-    """Ressource for Executable()"""
-=======
     """Resource for Executable()"""
 
->>>>>>> d04149e3
     project = fields.ToOneField(ProjectResource, 'project')
 
     class Meta:
@@ -128,11 +108,7 @@
 
 
 class BenchmarkResource(ModelResource):
-<<<<<<< HEAD
-    """Ressource for Benchmark()"""
-=======
     """Resource for Benchmark()"""
->>>>>>> d04149e3
 
     class Meta:
         queryset = Benchmark.objects.all()
@@ -140,11 +116,7 @@
 
 
 class EnvironmentResource(ModelResource):
-<<<<<<< HEAD
-    """Ressource for Enviroment()"""
-=======
     """Resource for Enviroment()"""
->>>>>>> d04149e3
 
     class Meta:
         queryset = Environment.objects.all()
@@ -153,11 +125,7 @@
 
 
 class ResultResource(ModelResource):
-<<<<<<< HEAD
-    """Ressource for Result()"""
-=======
     """Resource for Result()"""
->>>>>>> d04149e3
 
     class Meta:
         queryset = Result.objects.all()
@@ -165,12 +133,6 @@
 
 
 class ReportResource(ModelResource):
-<<<<<<< HEAD
-    """Ressource for Report()"""
-
-    class Meta:
-        queryset = Report.objects.all()
-=======
     """Resource for Report()"""
 
     revision = fields.ToOneField(RevisionResource, 'revision')
@@ -180,7 +142,6 @@
     class Meta:
         queryset = Report.objects.all()
         allowed_methods = ['get']
->>>>>>> d04149e3
         authorization= Authorization()
 
 
@@ -343,11 +304,7 @@
                 ))
         # check optional data
         for key in [k for k in self.optional_keys \
-<<<<<<< HEAD
-                    if k not in ('date')]:
-=======
                     if k not in ('date',)]:
->>>>>>> d04149e3
             if key in self.data.keys():
                 try:
                     self.data[key] = float(self.data[key])
@@ -380,11 +337,7 @@
 
 
 class ResultBundleResource(Resource):
-<<<<<<< HEAD
-    """Ressource for all the data of a benchmark result.
-=======
     """Resource for all the data of a benchmark result.
->>>>>>> d04149e3
 
        Primarily used to submit benchmark results
 

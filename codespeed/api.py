--- conflicted
+++ resolved
@@ -26,15 +26,12 @@
 import logging
 from django.contrib.auth.models import User
 from django.db import models
-<<<<<<< HEAD
 from tastypie.bundle import Bundle
-=======
 from django.http import Http404
 from django.shortcuts import get_object_or_404
 from tastypie.bundle import Bundle
 from tastypie.exceptions import ImmediateHttpResponse
 from tastypie.http import HttpBadRequest
->>>>>>> 5926740f
 from tastypie.resources import ModelResource, Resource
 from tastypie import fields
 from tastypie.authorization import Authorization, DjangoAuthorization
@@ -297,26 +294,16 @@
         return self.get_object_list(request)
 
     def obj_get(self, request=None, **kwargs):
-<<<<<<< HEAD
+        """get the ResultBundle with the result_id as the primary key
+        """
         bundle = Bundle
-=======
-        """get the ResultBundle with the result_id as the primary key
-        """
->>>>>>> 5926740f
         pk = kwargs['pk']
         result = Result.objects.get(pk=pk)
-<<<<<<< HEAD
         bundle.obj = result
         bundle.obj.project = bundle.obj.executable.project
         bundle.obj.branch = bundle.obj.revision.branch
         bundle.obj.result = result
         return bundle.obj
-=======
-        result.project = result.executable.project
-        result.result = result
-        result.branch = result.revision.branch
-        return result
->>>>>>> 5926740f
 
     def obj_create(self, bundle, request=None, **kwargs):
         bundle.obj = RiakObject(initial=kwargs)

# -*- coding: utf-8 -*-

"""
Tests related to RESTful API
"""

from datetime import datetime
import copy, json
import logging
import unittest

from django import test
from django.db.utils import IntegrityError
from django.test.client import Client
from django.http import HttpRequest
from django.core.urlresolvers import reverse
from django.conf import settings
from django.contrib.auth.models import User
from tastypie.exceptions import ImmediateHttpResponse
from tastypie.models import ApiKey, create_api_key
from tastypie.http import HttpUnauthorized
from tastypie.authentication import Authentication, ApiKeyAuthentication
from codespeed.models import (Project, Benchmark, Revision, Branch,
                              Executable, Environment, Result, Report)
from codespeed.api import ResultBundle

from codespeed import settings as default_settings


class FixtureTestCase(test.TestCase):
    fixtures = ["gettimeline_unittest.json"]

    def setUp(self):
        self.api_user = User.objects.create_user(
            username='apiuser', email='api@foo.bar', password='password')
        self.api_user.save()


class EnvironmentTest(FixtureTestCase):
    """Test Environment() API"""

    def setUp(self):
        self.env1_data = dict(
            name="env1",
            cpu="cpu1",
            memory="48kB",
            os="ZX Spectrum OS",
            kernel="2.6.32"
        )
        self.env1 = Environment(**self.env1_data)
        self.env1.save()
        self.env2_data = dict(
            name="env2",
            cpu="z80",
            memory="64kB",
            os="ZX Spectrum OS",
            kernel="2.6.32"
        )
        env_db1 = Environment.objects.get(id=1)
        self.env_db1_data = dict(
            [(k, getattr(env_db1, k)) for k in self.env1_data.keys()]
        )
        self.client = Client()
        super(EnvironmentTest, self).setUp()

    def test_get_environment(self):
        """Should get an existing environment"""
        response = self.client.get('/api/v1/environment/1/')
        self.assertEquals(response.status_code, 200)
        self.assertEqual(json.loads(response.content)['name'], "Dual Core")

    def test_get_environment_all_fields(self):
        """Should get all fields for an environment"""
        response = self.client.get('/api/v1/environment/%s/' % (self.env1.id,))
        self.assertEquals(response.status_code, 200)
        for k in self.env1_data.keys():
            self.assertEqual(
                json.loads(response.content)[k], getattr(self.env1, k))

    def test_post(self):
        """Should save a new environment"""
        response = self.client.post('/api/v1/environment/',
                                    data=json.dumps(self.env2_data),
                                    content_type='application/json')
        self.assertEquals(response.status_code, 201)
        id = response['Location'].rsplit('/', 2)[-2]
        response = self.client.get('/api/v1/environment/{0}/'.format(id))
        for k, v in self.env2_data.items():
            self.assertEqual(
                json.loads(response.content)[k], v)
        response = self.client.delete('/api/v1/environment/{0}/'.format(id),
                                    content_type='application/json')
        self.assertEquals(response.status_code, 204)

    def test_put(self):
        """Should modify an existing environment"""
        modified_data = copy.deepcopy(self.env_db1_data)
        modified_data['name'] = "env2.2"
        modified_data['memory'] = "128kB"
        response = self.client.put('/api/v1/environment/1/',
                                    data=json.dumps(modified_data),
                                    content_type='application/json')
        self.assertEquals(response.status_code, 204)
        response = self.client.get('/api/v1/environment/1/')
        for k, v in modified_data.items():
            self.assertEqual(
                json.loads(response.content)[k], v)

    def test_delete(self):
        """Should delete an environment"""
        response = self.client.get('/api/v1/environment/1/')
        self.assertEquals(response.status_code, 200)
        # from fixture
        response = self.client.delete('/api/v1/environment/1/',
                                    content_type='application/json')
        self.assertEquals(response.status_code, 204)

        response = self.client.get('/api/v1/environment/1/')
        self.assertEquals(response.status_code, 404)

        # from just created data
        response = self.client.get(
            '/api/v1/environment/{0}/'.format(self.env1.id))
        self.assertEquals(response.status_code, 200)
        response = self.client.delete(
            '/api/v1/environment/{0}/'.format(self.env1.id),
            content_type='application/json')
        self.assertEquals(response.status_code, 204)

        response = self.client.get(
            '/api/v1/environment/{0}/'.format(self.env1.id))
        self.assertEquals(response.status_code, 404)


class ProjectTest(FixtureTestCase):
    """Test Project() API"""

    def setUp(self):
        self.project_data = dict(
            name="PyPy",
            repo_type="M",
            repo_path="ssh://hg@bitbucket.org/pypy/pypy",
            repo_user="fridolin",
            repo_pass="secret",
        )
        self.project_data2 = dict(
            name="project alpha",
            repo_type="M",
            repo_path="ssh://hg@bitbucket.org/pypy/pypy",
            repo_user="alpha",
            repo_pass="beta",
            )
        self.project = Project(**self.project_data)
        self.project.save()
        self.client = Client()
        super(ProjectTest, self).setUp()

    def test_get_project(self):
        """Should get an existing project"""
        response = self.client.get('/api/v1/project/{0}/'.format(
            self.project.id,))
        self.assertEquals(response.status_code, 200)
        self.assertEqual(json.loads(response.content)['name'], "{0}".format(
            self.project_data['name']))

    def test_get_project_all_fields(self):
        """Should get all fields for a project"""
        response = self.client.get('/api/v1/project/%s/' % (self.project.id,))
        self.assertEquals(response.status_code, 200)
        for k in self.project_data.keys():
            self.assertEqual(
                json.loads(response.content)[k], getattr(self.project, k))

    def test_post(self):
        """Should save a new project"""
        response = self.client.post('/api/v1/project/',
                                    data=json.dumps(self.project_data2),
                                    content_type='application/json')
        self.assertEquals(response.status_code, 201)
        response = self.client.get('/api/v1/project/{0}/'.format(
            self.project.id))
        for k, v in self.project_data.items():
            self.assertEqual(
                json.loads(response.content)[k], v)

    def test_delete(self):
        """Should delete an project"""
        response = self.client.delete('/api/v1/project/{0}/'.format(
            self.project.id,),
                                    content_type='application/json')
        self.assertEquals(response.status_code, 204)

        response = self.client.get('/api/v1/project/{0}/'.format(
            self.project.id,))
        self.assertEquals(response.status_code, 404)


class ExecutableTest(FixtureTestCase):
    """Test Executable() API"""

    def setUp(self):
        self.data = dict(
            name="Fibo",
            description="Fibonacci the Lame",
            )
        # project is a ForeignKey and is not added automatically by tastypie
        self.project=Project.objects.get(pk=1)
        self.executable = Executable(project=self.project, **self.data)
        self.executable.save()
        self.client = Client()
        super(ExecutableTest, self).setUp()

    def test_get_executable(self):
        """Should get an existing executable"""
        response = self.client.get('/api/v1/executable/{0}/'.format(
            self.executable.id,))
        self.assertEquals(response.status_code, 200)
        self.assertEqual(json.loads(response.content)['name'], "{0}".format(
            self.data['name']))

    def test_get_executable_all_fields(self):
        """Should get all fields for an executable"""
        response = self.client.get('/api/v1/executable/%s/' % (
            self.executable.id,))
        self.assertEquals(response.status_code, 200)
        for k in self.data.keys():
            self.assertEqual(
                json.loads(response.content)[k], self.data[k])

    def test_post(self):
        """Should save a new executable"""
        modified_data = copy.deepcopy(self.data)
        modified_data['name'] = 'nbody'
        modified_data['project'] = '/api/v1/project/{0}/'.format(self.project.pk)
        response = self.client.post('/api/v1/executable/',
                                    data=json.dumps(modified_data),
<<<<<<< HEAD
                                    content_type='application/json')
        self.assertEquals(response.status_code, 201)
        response = self.client.get('/api/v1/executable/{0}/'.format(
            self.executable.id))
        response_data = json.loads(response.content)
        for k, v in self.data.items():
            self.assertEqual(response_data[k], v)
        executable = Executable.objects.get(pk=int(response_data['id']))
        self.assertEquals(executable.project, self.project)

    def test_delete(self):
        """Should delete an project"""
        response = self.client.delete('/api/v1/executable/{0}/'.format(
            self.executable.id,), content_type='application/json')
        self.assertEquals(response.status_code, 204)

        response = self.client.get('/api/v1/executable/{0}/'.format(
            self.executable.id,))

    def test_nonexistent(self):
        """Requesting an environment that doesn't exist should return a 404"""
        response = self.client.get('/api/v1/environment/3333333/')
        self.assertEquals(response.status_code, 404)
=======
                                    content_type='application/json')
        self.assertEquals(response.status_code, 201)
        response = self.client.get('/api/v1/executable/{0}/'.format(
            self.executable.id))
        response_data = json.loads(response.content)
        for k, v in self.data.items():
            self.assertEqual(response_data[k], v)
        executable = Executable.objects.get(pk=int(response_data['id']))
        self.assertEquals(executable.project, self.project)

    def test_delete(self):
        """Should delete an project"""
        response = self.client.delete('/api/v1/executable/{0}/'.format(
            self.executable.id,), content_type='application/json')
        self.assertEquals(response.status_code, 204)

        response = self.client.get('/api/v1/executable/{0}/'.format(
            self.executable.id,))

    def test_nonexistent(self):
        """Requesting an environment that doesn't exist should return a 404"""
        response = self.client.get('/api/v1/environment/3333333/')
        self.assertEquals(response.status_code, 404)


class BranchTest(FixtureTestCase):
    """Test Branch() API"""

    def setUp(self):
        self.branch1 = Branch.objects.get(pk=1)
        self.project_data = dict(
            name="PyPy",
            repo_type="M",
            repo_path="ssh://hg@bitbucket.org/pypy/pypy",
            repo_user="fridolin",
            repo_pass="secret",
            )
        self.project = Project(**self.project_data)
        self.project.save()
        self.branch2_data = dict(
            name="master2",
            project='/api/v1/project/{0}/'.format(self.project.id)
        )
        self.client = Client()
        super(BranchTest, self).setUp()

    def test_get_branch(self):
        """Should get an existing branch"""
        response = self.client.get('/api/v1/branch/1/')
        self.assertEquals(response.status_code, 200)
        self.assertEqual(json.loads(response.content)['name'], "default")
        self.assertEqual(json.loads(response.content)['project'],
                         "/api/v1/project/1/")

    def test_get_branch_all_fields(self):
        """Should get all fields for an branch"""
        response = self.client.get('/api/v1/branch/%s/' % (self.branch1.id,))
        self.assertEquals(response.status_code, 200)
        self.assertEquals(json.loads(response.content)['name'],
                          self.branch1.name)
        self.assertEquals(json.loads(response.content)['project'],
                          '/api/v1/project/1/')
        self.assertEquals(json.loads(response.content)['resource_uri'],
                          '/api/v1/branch/%s/' %(self.branch1.id,))

    def test_post(self):
        """Should save a new branch"""
        modified_data = copy.deepcopy(self.branch2_data)
        response = self.client.post('/api/v1/branch/',
                                    data=json.dumps(modified_data),
                                    content_type='application/json')
        self.assertEquals(response.status_code, 201)
        id = response['Location'].rsplit('/', 2)[-2]
        response = self.client.get('/api/v1/branch/{0}/'.format(id))
        for k, v in self.branch2_data.items():
            self.assertEqual(
                json.loads(response.content)[k], v)
        response = self.client.delete('/api/v1/branch/{0}/'.format(id),
                                      content_type='application/json')
        self.assertEquals(response.status_code, 204)

    def test_put(self):
        """Should modify an existing environment"""
        modified_data = copy.deepcopy(self.branch2_data)
        modified_data['name'] = "tip"
        response = self.client.put('/api/v1/branch/1/',
                                   data=json.dumps(modified_data),
                                   content_type='application/json')
        self.assertEquals(response.status_code, 204)
        response = self.client.get('/api/v1/branch/1/')
        for k, v in modified_data.items():
            self.assertEqual(
                json.loads(response.content)[k], v)

    def test_delete(self):
        """Should delete a branch"""
        response = self.client.get('/api/v1/branch/1/')
        self.assertEquals(response.status_code, 200)
        # from fixture
        response = self.client.delete('/api/v1/branch/1/',
                                      content_type='application/json')
        self.assertEquals(response.status_code, 204)

        response = self.client.get('/api/v1/branch/1/')
        self.assertEquals(response.status_code, 404)


class RevisionTest(FixtureTestCase):
    """Test Revision() API"""

    def setUp(self):
        DATETIME_FORMAT = '%Y-%m-%dT%H:%M:%S'
        self.branch1 = Branch.objects.get(pk=1)
        self.project1 = Project.objects.get(pk=1)
        self.revision1_data = dict(
            commitid="2a6306432e973cdcfd324e81169bb8029d47b736",
            tag="tag",
            date=datetime.now(),
            message="Commit message\n  - all bugs fixed\n  - code 130% faster",
            project=self.project1,
            author="Alan T. <alan@localhost>",
            branch=self.branch1,
        )
        self.revision1 = Revision(**self.revision1_data)
        self.revision1.save()
        self.revision2_data = dict(
            commitid="4d3bea3cffe4edcd7d70fc46c5e19474cc4bd012",
            tag="v1.0",
            date=datetime.now().strftime(DATETIME_FORMAT),
            message="Commit message\n  - cleanup\n  - all FIXMEs removed",
            project='/api/v1/project/{0}/'.format(self.project1.id),
            author="Chuck N. <chuck@localhost>",
            branch='/api/v1/branch/{0}/'.format(self.branch1.id),
        )
        self.client = Client()
        super(RevisionTest, self).setUp()

    def test_get_revision(self):
        """Should get an existing revision"""
        response = self.client.get('/api/v1/revision/1/')
        self.assertEquals(response.status_code, 200)
        self.assertEqual(json.loads(response.content)['commitid'], "1")
        self.assertEqual(json.loads(response.content)['project'],
                         "/api/v1/project/1/")

    def test_get_revision_all_fields(self):
        """Should get all fields for a revision"""
        response = self.client.get('/api/v1/revision/%s/' % (self.revision1.id,))
        self.assertEquals(response.status_code, 200)
        self.assertEquals(json.loads(response.content)['commitid'],
                          self.revision1.commitid)
        self.assertEquals(json.loads(response.content)['project'],
                          '/api/v1/project/%s/' % (self.project1.pk))
        self.assertEquals(json.loads(response.content)['branch'],
                          '/api/v1/branch/%s/' % (self.branch1.pk))
        self.assertEquals(json.loads(response.content)['tag'],
                          self.revision1_data['tag'])
        self.assertEquals(json.loads(response.content)['message'],
                          self.revision1_data['message'])

    def test_post(self):
        """Should save a new revision"""
        modified_data = copy.deepcopy(self.revision2_data)
        response = self.client.post('/api/v1/revision/',
                                    data=json.dumps(modified_data),
                                    content_type='application/json')
        self.assertEquals(response.status_code, 201)
        id = response['Location'].rsplit('/', 2)[-2]
        response = self.client.get('/api/v1/revision/{0}/'.format(id))
        for k, v in self.revision2_data.items():
            self.assertEqual(
                json.loads(response.content)[k], v)
        response = self.client.delete('/api/v1/revision/{0}/'.format(id),
                                      content_type='application/json')
        self.assertEquals(response.status_code, 204)

    def test_put(self):
        """Should modify an existing revision"""
        modified_data = copy.deepcopy(self.revision2_data)
        modified_data['tag'] = "v0.9.1"
        response = self.client.put('/api/v1/revision/1/',
                                   data=json.dumps(modified_data),
                                   content_type='application/json')
        self.assertEquals(response.status_code, 204)
        response = self.client.get('/api/v1/revision/1/')
        for k, v in modified_data.items():
            self.assertEqual(
                json.loads(response.content)[k], v)

    def test_delete(self):
        """Should delete a revision"""
        response = self.client.get('/api/v1/revision/1/')
        self.assertEquals(response.status_code, 200)
        # from fixture
        response = self.client.delete('/api/v1/revision/1/',
                                      content_type='application/json')
        self.assertEquals(response.status_code, 204)

        response = self.client.get('/api/v1/revision/1/')
        self.assertEquals(response.status_code, 404)


class ExecutableTest(FixtureTestCase):
    """Test Executable() API"""

    def setUp(self):
        self.executable1 = Executable.objects.get(pk=1)
        self.project1 = Project.objects.get(pk=1)
        self.executable2_data = dict(
            name="sleep",
            description="Sleep benchmark",
            project= '/api/v1/project/{0}/'.format(self.project1.id),
            )
        self.client = Client()
        super(ExecutableTest, self).setUp()

    def test_get_executable(self):
        """Should get an existing executable"""
        response = self.client.get('/api/v1/executable/1/')
        self.assertEquals(response.status_code, 200)
        self.assertEqual(json.loads(response.content)['name'],
                         'myexe O3 64bits')
        self.assertEqual(json.loads(response.content)['project'],
                         "/api/v1/project/1/")

    def test_get_executable_all_fields(self):
        """Should get all fields for an executable"""
        response = self.client.get('/api/v1/executable/{0}/'.format(
            self.executable1.id,))
        self.assertEquals(response.status_code, 200)
        self.assertEquals(json.loads(response.content)['name'],
                          self.executable1.name)
        self.assertEquals(json.loads(response.content)['project'],
                          '/api/v1/project/%s/' % (self.project1.pk))
        self.assertEquals(json.loads(response.content)['description'],
                          self.executable1.description)

    def test_post(self):
        """Should save a new executable"""
        modified_data = copy.deepcopy(self.executable2_data)
        response = self.client.post('/api/v1/executable/',
                                    data=json.dumps(modified_data),
                                    content_type='application/json')
        self.assertEquals(response.status_code, 201)
        id = response['Location'].rsplit('/', 2)[-2]
        response = self.client.get('/api/v1/executable/{0}/'.format(id))
        for k, v in self.executable2_data.items():
            self.assertEqual(
                json.loads(response.content)[k], v)
        response = self.client.delete('/api/v1/executable/{0}/'.format(id),
                                      content_type='application/json')
        self.assertEquals(response.status_code, 204)

    def test_put(self):
        """Should modify an existing environment"""
        modified_data = copy.deepcopy(self.executable2_data)
        modified_data['name'] = "django"
        response = self.client.put('/api/v1/executable/1/',
                                   data=json.dumps(modified_data),
                                   content_type='application/json')
        self.assertEquals(response.status_code, 204)
        response = self.client.get('/api/v1/executable/1/')
        for k, v in modified_data.items():
            self.assertEqual(
                json.loads(response.content)[k], v)

    def test_delete(self):
        """Should delete a executable"""
        response = self.client.get('/api/v1/executable/1/')
        self.assertEquals(response.status_code, 200)
        # from fixture
        response = self.client.delete('/api/v1/executable/1/',
                                      content_type='application/json')
        self.assertEquals(response.status_code, 204)

        response = self.client.get('/api/v1/executable/1/')
        self.assertEquals(response.status_code, 404)


class BenchmarkTest(FixtureTestCase):
    """Test Benchmark() API"""

    def setUp(self):
        self.benchmark1 = Benchmark.objects.get(pk=1)
        self.benchmark2_data = dict(
            name="sleep",
            benchmark_type = 'C',
            description = 'fast faster fastest',
            units_title = 'Time',
            units = 'seconds',
            lessisbetter = True,
            default_on_comparison = True,
            )
        self.benchmark2 = Benchmark(**self.benchmark2_data)
        self.benchmark2.save()
        self.client = Client()
        super(BenchmarkTest, self).setUp()

    def test_get_benchmark(self):
        """Should get an existing benchmark"""
        response = self.client.get('/api/v1/benchmark/1/')
        self.assertEquals(response.status_code, 200)
        self.assertEqual(json.loads(response.content)['name'],
                         'float')
        self.assertEqual(json.loads(response.content)['units'],
                         "seconds")

    def test_get_benchmark_all_fields(self):
        """Should get all fields for an benchmark"""
        response = self.client.get('/api/v1/benchmark/{0}/'.format(
            self.benchmark2.id,))
        self.assertEquals(response.status_code, 200)
        for k, v in self.benchmark2_data.items():
            self.assertEqual(json.loads(response.content)[k], v)

    def test_post(self):
        """Should save a new benchmark"""
        modified_data = copy.deepcopy(self.benchmark2_data)
        modified_data['name'] = 'wake'
        response = self.client.post('/api/v1/benchmark/',
                                    data=json.dumps(modified_data),
                                    content_type='application/json')
        self.assertEquals(response.status_code, 201)
        id = response['Location'].rsplit('/', 2)[-2]
        response = self.client.get('/api/v1/benchmark/{0}/'.format(id))
        for k, v in modified_data.items():
            self.assertEqual(
                json.loads(response.content)[k], v)
        response = self.client.delete('/api/v1/benchmark/{0}/'.format(id),
                                      content_type='application/json')
        self.assertEquals(response.status_code, 204)

    def test_put(self):
        """Should modify an existing benchmark"""
        modified_data = copy.deepcopy(self.benchmark2_data)
        modified_data['name'] = "django"
        response = self.client.put('/api/v1/benchmark/1/',
                                   data=json.dumps(modified_data),
                                   content_type='application/json')
        self.assertEquals(response.status_code, 204)
        response = self.client.get('/api/v1/benchmark/1/')
        for k, v in modified_data.items():
            self.assertEqual(
                json.loads(response.content)[k], v)

    def test_delete(self):
        """Should delete a benchmark"""
        response = self.client.get('/api/v1/benchmark/1/')
        self.assertEquals(response.status_code, 200)
        # from fixture
        response = self.client.delete('/api/v1/benchmark/1/',
                                      content_type='application/json')
        self.assertEquals(response.status_code, 204)

        response = self.client.get('/api/v1/benchmark/1/')
        self.assertEquals(response.status_code, 404)


class ReportTest(FixtureTestCase):
    """Test Report() API"""

    def setUp(self):
        self.report1 = Report.objects.get(pk=1)
        self.revision1 = Revision.objects.get(pk=1)
        self.executable1 = Executable.objects.get(pk=1)
        self.environment1 = Environment.objects.get(pk=1)
        self.executable2_data = dict(
            name="Fibo",
            description="Fibonacci the Lame",
            )
        self.project=Project.objects.get(pk=1)
        self.executable2 = Executable(project=self.project,
                                      **self.executable2_data)
        self.executable2.save()
        self.report2_data = dict(
            revision=self.revision1,
            environment=self.environment1,
            executable=self.executable2,
            )
        self.report2 = Report(**self.report2_data)
        self.report2.save()
        self.report2_data = dict(
            revision='/api/v1/revision/{0}/'.format(self.revision1.id),
            environment='/api/v1/environment/{0}/'.format(self.environment1.id),
            executable='/api/v1/executable/{0}/'.format(self.executable2.id),
            )
        self.client = Client()
        super(ReportTest, self).setUp()

    def test_get_report(self):
        """Should get an existing report"""
        response = self.client.get('/api/v1/report/1/')
        self.assertEquals(response.status_code, 200)
        self.assertEqual(json.loads(response.content)['summary'],
                         'float -50.0%')
        self.assertEqual(json.loads(response.content)['colorcode'],
                         "green")

    def test_get_report_all_fields(self):
        """Should get all fields for an report"""
        response = self.client.get('/api/v1/report/{0}/'.format(
            self.report2.id,))
        self.assertEquals(response.status_code, 200)
        for k, v in self.report2_data.items():
            self.assertEqual(json.loads(response.content)[k], v)

    def test_post(self):
        """Should save a new report"""
        modified_data = copy.deepcopy(self.report2_data)
        response = self.client.post('/api/v1/report/',
                                    data=json.dumps(modified_data),
                                    content_type='application/json')
        # next has to be 405, otherwise would raise IntegrityError
        self.assertEquals(response.status_code, 405)

    def test_put(self):
        """Should modify an existing report"""
        modified_data = copy.deepcopy(self.report2_data)
        response = self.client.put('/api/v1/report/1/',
                                   data=json.dumps(modified_data),
                                   content_type='application/json')
        self.assertEquals(response.status_code, 405)

    def test_delete(self):
        """Should delete a report"""
        response = self.client.get('/api/v1/report/1/')
        self.assertEquals(response.status_code, 200)
        # from fixture
        response = self.client.delete('/api/v1/report/1/',
                                      content_type='application/json')
        self.assertEquals(response.status_code, 405)
>>>>>>> d04149e3


class UserTest(FixtureTestCase):
    """Test api user related stuff"""

    def test_has_apikey(self):
        self.assertTrue(hasattr(self.api_user, 'api_key'))


class ApiKeyAuthenticationTestCase(FixtureTestCase):

    def setUp(self):
        super(ApiKeyAuthenticationTestCase, self).setUp()
        ApiKey.objects.all().delete()
        self.auth = ApiKeyAuthentication()
        self.request = HttpRequest()

        # Simulate sending the signal.
        user = User.objects.get(username='apiuser')
        create_api_key(User, instance=user, created=True)

    def test_is_not_authenticated(self):
        """Should return HttpUnauthorized when incorrect credentials are given"""
        # No username/api_key details
        self.assertEqual(isinstance(
            self.auth.is_authenticated(self.request), HttpUnauthorized), True)

        # Wrong username details.
        self.request.GET['username'] = 'foo'
        self.assertEqual(isinstance(
            self.auth.is_authenticated(self.request), HttpUnauthorized), True)

        # No api_key.
        self.request.GET['username'] = 'daniel'
        self.assertEqual(isinstance(
            self.auth.is_authenticated(self.request), HttpUnauthorized), True)

        # Wrong user/api_key.
        self.request.GET['username'] = 'daniel'
        self.request.GET['api_key'] = 'foo'
        self.assertEqual(isinstance(
            self.auth.is_authenticated(self.request), HttpUnauthorized), True)

    def test_is_authenticated(self):
        """Should correctly authenticate when using an existing user and key"""
        # Correct user/api_key.
        user = User.objects.get(username='apiuser')
        self.request.GET['username'] = 'apiuser'
        self.request.GET['api_key'] = user.api_key.key
        self.assertEqual(self.auth.is_authenticated(self.request), True)


class ResultBundleTestCase(FixtureTestCase):

    def setUp(self):
        self.data1 = {
            'commitid': '2',
            'branch': 'default', # Always use default for trunk/master/tip
            'project': 'MyProject',
            'executable': 'myexe O3 64bits',
            'benchmark': 'float',
            'environment': "Bulldozer",
            'result_value': 4000,
            }
        DATETIME_FORMAT = '%Y-%m-%d %H:%M:%S'
        self.data_optional = {
            'std_dev': 0.2,
            'val_min': 2.23,
            'val_max': 3.42,
            'date': datetime.now().strftime(DATETIME_FORMAT),
            }
        project_data = dict(
            name="PyPy",
            repo_type="M",
            repo_path="ssh://hg@bitbucket.org/pypy/pypy",
            repo_user="fridolin",
            repo_pass="secret",
            )
        self.project = Project(**project_data)
        self.project.save()
        self.env1 = Environment(name='Bulldozer')
        self.env1.save()

    def test_populate_and_save(self):
        bundle = ResultBundle(**self.data1)
        bundle._populate_obj_by_data()
        # should raise exception if not OK
        bundle.save()
        self.assert_(True)

    def test_save_same_result_again(self):
        """Save a previously saved result. Expected is an IntegrityError"""
        modified_data = copy.deepcopy(self.data1)
        modified_data['environment'] = "Dual Core"
        bundle = ResultBundle(**modified_data)
        bundle._populate_obj_by_data()
        self.assertRaises(IntegrityError, bundle.save)

    def test_for_nonexistent_environment(self):
        """Save data using non existing environment. Expected is an
        ImmediateHttpResponse
        """
        modified_data = copy.deepcopy(self.data1)
        modified_data['environment'] = "Foo the Bar"
        self.assertRaises(ImmediateHttpResponse, ResultBundle, **modified_data)

    def test_insufficient_data(self):
        """See if Result() is saved w/ insufficient data"""
        modified_data = copy.deepcopy(self.data1)
        modified_data.pop('environment')
        self.assertRaises(ImmediateHttpResponse, ResultBundle, **modified_data)

    def test_date_attr_set(self):
        """Check if date attr of Result() is set if not given"""
        # date is set automatically
        modified_data = copy.deepcopy(self.data1)
        bundle = ResultBundle(**modified_data)
        bundle.save()
        self.assertIsInstance(bundle.obj.date, datetime)
        # date set by value
        modified_data['date'] = '2011-05-05 03:01:45'
        ResultBundle(**modified_data)
        # wrong date string
        modified_data['date'] = '2011-05-05T03:01:45'
        self.assertRaises(ImmediateHttpResponse, ResultBundle, **modified_data)

    def test_optional_data(self):
        """Check handling of optional data"""
        data = dict(self.data1.items() + self.data_optional.items())
        bundle = ResultBundle(**data)
        bundle.save()
        self.assertIsInstance(bundle.obj.date, datetime)
        self.assertEqual(bundle.obj.std_dev,
                         float(self.data_optional['std_dev']))
        self.assertEqual(bundle.obj.val_max,
                         float(self.data_optional['val_max']))
        self.assertEqual(bundle.obj.val_min,
                         float(self.data_optional['val_min']))

    def test_non_exiting_items(self):
        """Check handling of optional data"""
        modified_data = copy.deepcopy(self.data1)
        modified_data['commitid'] = '0b31bf33a469ac2cb1949666eea54d69a36c3724'
        modified_data['project'] = 'Cython'
        modified_data['benchmark'] = 'Django Template'
        modified_data['executable'] = 'pypy-jit'
        bundle = ResultBundle(**modified_data)
        bundle.save()
        self.assertEqual(bundle.obj.revision.commitid,
                         modified_data['commitid'])
        self.assertEqual(bundle.obj.benchmark.name,
                         modified_data['benchmark'])
        self.assertEqual(bundle.obj.project.name,
                         modified_data['project'])

<<<<<<< HEAD
    def test_exiting_executable(self):
        """
        Check that an exception is raised if the executable already exists but
        the project changes.
        """
        modified_data = copy.deepcopy(self.data1)
        modified_data['commitid'] = '0b31bf33a469ac2cb1949666eea54d69a36c3724'
        modified_data['project'] = 'Cython'
        bundle = ResultBundle(**modified_data)
        self.assertRaises(ImmediateHttpResponse, bundle.save)
=======
>>>>>>> d04149e3

class ResultBundleResourceTestCase(FixtureTestCase):
    """Submitting new benchmark results"""

    DATETIME_FORMAT = '%Y-%m-%d %H:%M:%S'
    def setUp(self):
        self.data1 = {
            'commitid': '2',
            'branch': 'default', # Always use default for trunk/master/tip
            'project': 'MyProject',
            'executable': 'myexe O3 64bits',
            'benchmark': 'float',
            'environment': "Bulldozer",
            'result_value': 4000,
            }
        self.data_optional = {
            'std_dev': 0.2,
            'val_min': 2.23,
            'val_max': 3.42,
            'date': datetime.now().strftime(self.DATETIME_FORMAT),
            }
        project_data = dict(
            name="PyPy",
            repo_type="M",
            repo_path="ssh://hg@bitbucket.org/pypy/pypy",
            repo_user="fridolin",
            repo_pass="secret",
            )
        self.project = Project(**project_data)
        self.project.save()
        self.env1 = Environment(name='Bulldozer')
        self.env1.save()

    def test_post_mandatory(self):
        """Should save a new result with only mandatory data"""
        response = self.client.post('/api/v1/benchmark-result/',
                                    data=json.dumps(self.data1),
                                    content_type='application/json')
        self.assertEquals(response.status_code, 201)
        id = response['Location'].rsplit('/', 2)[-2]
        result = Result.objects.get(pk=int(id))
        # just to make the point
        self.assertIsInstance(result, Result)
        self.assertEqual(result.value, self.data1['result_value'])

    def test_post_all_data(self):
        """Should save a new result with mandatory and optional data"""
        data = dict(self.data1, **self.data_optional)
        response = self.client.post('/api/v1/benchmark-result/',
                                    data=json.dumps(data),
                                    content_type='application/json')
        self.assertEquals(response.status_code, 201)

    def test_get_one(self):
        """Should get a result bundle"""
        response = self.client.get('/api/v1/benchmark-result/1/',
                                    content_type='application/json')
        self.assertEquals(response.status_code, 200)
        response_data = json.loads(response.content)
        for k in ('project', 'result', 'branch', 'benchmark', 'environment',
            'executable', 'revision'):
            self.assertEqual(
                response_data[k],
                '/api/v1/{0}/1/'.format(k,))


#def suite():
#    suite = unittest.TestSuite()
#    suite.addTest(EnvironmentTest())
#    return suite
<|MERGE_RESOLUTION|>--- conflicted
+++ resolved
@@ -234,31 +234,6 @@
         modified_data['project'] = '/api/v1/project/{0}/'.format(self.project.pk)
         response = self.client.post('/api/v1/executable/',
                                     data=json.dumps(modified_data),
-<<<<<<< HEAD
-                                    content_type='application/json')
-        self.assertEquals(response.status_code, 201)
-        response = self.client.get('/api/v1/executable/{0}/'.format(
-            self.executable.id))
-        response_data = json.loads(response.content)
-        for k, v in self.data.items():
-            self.assertEqual(response_data[k], v)
-        executable = Executable.objects.get(pk=int(response_data['id']))
-        self.assertEquals(executable.project, self.project)
-
-    def test_delete(self):
-        """Should delete an project"""
-        response = self.client.delete('/api/v1/executable/{0}/'.format(
-            self.executable.id,), content_type='application/json')
-        self.assertEquals(response.status_code, 204)
-
-        response = self.client.get('/api/v1/executable/{0}/'.format(
-            self.executable.id,))
-
-    def test_nonexistent(self):
-        """Requesting an environment that doesn't exist should return a 404"""
-        response = self.client.get('/api/v1/environment/3333333/')
-        self.assertEquals(response.status_code, 404)
-=======
                                     content_type='application/json')
         self.assertEquals(response.status_code, 201)
         response = self.client.get('/api/v1/executable/{0}/'.format(
@@ -690,7 +665,6 @@
         response = self.client.delete('/api/v1/report/1/',
                                       content_type='application/json')
         self.assertEquals(response.status_code, 405)
->>>>>>> d04149e3
 
 
 class UserTest(FixtureTestCase):
@@ -846,19 +820,6 @@
         self.assertEqual(bundle.obj.project.name,
                          modified_data['project'])
 
-<<<<<<< HEAD
-    def test_exiting_executable(self):
-        """
-        Check that an exception is raised if the executable already exists but
-        the project changes.
-        """
-        modified_data = copy.deepcopy(self.data1)
-        modified_data['commitid'] = '0b31bf33a469ac2cb1949666eea54d69a36c3724'
-        modified_data['project'] = 'Cython'
-        bundle = ResultBundle(**modified_data)
-        self.assertRaises(ImmediateHttpResponse, bundle.save)
-=======
->>>>>>> d04149e3
 
 class ResultBundleResourceTestCase(FixtureTestCase):
     """Submitting new benchmark results"""

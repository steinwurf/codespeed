--- conflicted
+++ resolved
@@ -103,7 +103,6 @@
 
     def test_delete(self):
         """Should delete an environment"""
-<<<<<<< HEAD
         response = self.client.get('/api/v1/environment/{0}/'.format(self.env1.id))
         self.assertEquals(response.status_code, 200)
         response = self.client.delete('/api/v1/environment/{0}/'.format(self.env1.id),
@@ -234,18 +233,10 @@
 
         response = self.client.get('/api/v1/executable/{0}/'.format(
             self.executable.id,))
-=======
-        response = self.client.delete('/api/v1/environment/1/',
-                                    content_type='application/json')
-        self.assertEquals(response.status_code, 204)
-
-        response = self.client.get('/api/v1/environment/1/')
-        self.assertEquals(response.status_code, 404)
 
     def test_nonexistent(self):
         """Requesting an environment that doesn't exist should return a 404"""
         response = self.client.get('/api/v1/environment/3333333/')
->>>>>>> b0ce8936
         self.assertEquals(response.status_code, 404)
 
 
